--- conflicted
+++ resolved
@@ -1,25 +1,15 @@
-<<<<<<< HEAD
+
 from lionagi.core.mail.schema import StartMail
 from lionagi.core.schema.base_node import BaseRelatableNode
 from lionagi.core.mail.mail_manager import MailManager
-=======
-from collections import deque
 
-from lionagi.core.schema import BaseRelatableNode
-from lionagi.core.mail import StartMail, MailManager
->>>>>>> d62a2c7d
 
 from lionagi.libs import func_call, AsyncUtil
 
 
 class BaseAgent(BaseRelatableNode):
-<<<<<<< HEAD
     def __init__(self, structure, executable_obj, output_parser=None) -> None:
-=======
-    def __init__(self, structure, executable_class, output_parser=None, executable_class_kwargs=None) -> None:
-        if executable_class_kwargs is None:
-            executable_class_kwargs = {}
->>>>>>> d62a2c7d
+
         super().__init__()
         self.structure = structure
         self.executable = executable_obj
